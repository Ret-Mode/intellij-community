/*
 * Copyright 2000-2014 JetBrains s.r.o.
 *
 * Licensed under the Apache License, Version 2.0 (the "License");
 * you may not use this file except in compliance with the License.
 * You may obtain a copy of the License at
 *
 * http://www.apache.org/licenses/LICENSE-2.0
 *
 * Unless required by applicable law or agreed to in writing, software
 * distributed under the License is distributed on an "AS IS" BASIS,
 * WITHOUT WARRANTIES OR CONDITIONS OF ANY KIND, either express or implied.
 * See the License for the specific language governing permissions and
 * limitations under the License.
 */
package com.jetbrains.python.psi.impl;

import com.intellij.openapi.project.Project;
import com.intellij.openapi.util.text.StringUtil;
import com.intellij.psi.PsiElement;
import com.intellij.util.ArrayUtil;
import com.jetbrains.python.PyNames;
import com.jetbrains.python.documentation.docstrings.DocStringFormat;
import com.jetbrains.python.documentation.docstrings.PyDocstringGenerator;
import com.jetbrains.python.psi.*;
import org.jetbrains.annotations.NotNull;

import java.util.*;

/**
 * @author yole
 */
public class PyFunctionBuilder {
  private final String myName;
  private final List<String> myParameters = new ArrayList<String>();
  private final List<String> myStatements = new ArrayList<String>();
  private final List<String> myDecorators = new ArrayList<String>();
  private String myAnnotation = null;
  @NotNull
  private final Map<String, String> myDecoratorValues = new HashMap<String, String>();
<<<<<<< HEAD
  private boolean myAsync = false;
=======
  private PyDocstringGenerator myDocStringGenerator = PyDocstringGenerator.create(DocStringFormat.REST, "    ");
>>>>>>> afb33f77

  /**
   * Creates builder copying signature and doc from another one.
   *
   * @param source                  what to copy
   * @param decoratorsToCopyIfExist list of decorator names to be copied to new function.
   * @return builder configured by this function
   */
  @NotNull
  public static PyFunctionBuilder copySignature(@NotNull final PyFunction source, @NotNull final String... decoratorsToCopyIfExist) {
    final String name = source.getName();
    final PyFunctionBuilder functionBuilder = new PyFunctionBuilder((name != null) ? name : "");
    for (final PyParameter parameter : source.getParameterList().getParameters()) {
      final String parameterName = parameter.getName();
      if (parameterName != null) {
        functionBuilder.parameter(parameterName);
      }
    }
    final PyDecoratorList decoratorList = source.getDecoratorList();
    if (decoratorList != null) {
      for (final PyDecorator decorator : decoratorList.getDecorators()) {
        final String decoratorName = decorator.getName();
        if (decoratorName != null) {
          if (ArrayUtil.contains(decoratorName, decoratorsToCopyIfExist)) {
            functionBuilder.decorate(decoratorName);
          }
        }
      }
    }
    functionBuilder.myDocStringGenerator = PyDocstringGenerator.forDocStringOwner(source);
    return functionBuilder;
  }

  public PyFunctionBuilder(@NotNull String name) {
    myName = name;
  }

  /**
   * Adds param and its type to doc
   * @param name param name
   * @param type param type
   * @param format what docstyle to use to doc param type
   */
  @NotNull
  public PyFunctionBuilder parameterWithType(@NotNull final String name,
                                             @NotNull final String type,
                                             @NotNull final DocStringFormat format) {
    parameter(name);
    myDocStringGenerator.setDocStringFormat(format);
    myDocStringGenerator.withParamTypedByName(name, type);
    return this;
  }

  public PyFunctionBuilder parameter(String baseName) {
    String name = baseName;
    int uniqueIndex = 0;
    while (myParameters.contains(name)) {
      uniqueIndex++;
      name = baseName + uniqueIndex;
    }
    myParameters.add(name);
    return this;
  }

  public PyFunctionBuilder annotation(String text) {
    myAnnotation = text;
    return this;
  }

  public PyFunctionBuilder makeAsync() {
    myAsync = true;
    return this;
  }

  public PyFunctionBuilder statement(String text) {
    myStatements.add(text);
    return this;
  }

  public PyFunction addFunction(PsiElement target, final LanguageLevel languageLevel) {
    return (PyFunction)target.add(buildFunction(target.getProject(), languageLevel));
  }

  public PyFunction addFunctionAfter(PsiElement target, PsiElement anchor, final LanguageLevel languageLevel) {
    return (PyFunction)target.addAfter(buildFunction(target.getProject(), languageLevel), anchor);
  }

  public PyFunction buildFunction(Project project, final LanguageLevel languageLevel) {
    PyElementGenerator generator = PyElementGenerator.getInstance(project);
    String text = buildText(project, generator, languageLevel);
    return generator.createFromText(languageLevel, PyFunction.class, text);
  }

  private String buildText(Project project, PyElementGenerator generator, LanguageLevel languageLevel) {
    StringBuilder builder = new StringBuilder();
    for (String decorator : myDecorators) {
      final StringBuilder decoratorAppender = builder.append('@' + decorator);
      if (myDecoratorValues.containsKey(decorator)) {
        final PyCallExpression fakeCall = generator.createCallExpression(languageLevel, "fakeFunction");
        fakeCall.getArgumentList().addArgument(generator.createStringLiteralFromString(myDecoratorValues.get(decorator)));
        decoratorAppender.append(fakeCall.getArgumentList().getText());
      }
      decoratorAppender.append("\n");
    }
    if (myAsync) {
      builder.append("async ");
    }
    builder.append("def ");
    builder.append(myName).append("(");
    builder.append(StringUtil.join(myParameters, ", "));
    builder.append(")");
    if (myAnnotation != null) {
      builder.append(myAnnotation);
    }
    builder.append(":");
    List<String> statements = myStatements.isEmpty() ? Collections.singletonList(PyNames.PASS) : myStatements;

    final String indent = PyIndentUtil.getIndentFromSettings(project);
    myDocStringGenerator.setDocStringIndent(indent);
    // There was original docstring or some parameters were added via parameterWithType()
    if (!myDocStringGenerator.isNewMode() || myDocStringGenerator.hasParametersToAdd()) {
      final String docstring = PyIndentUtil.changeIndent(myDocStringGenerator.buildDocString(), true, indent);
      builder.append('\n').append(indent).append(docstring);
    }
    for (String statement : statements) {
      builder.append('\n').append(indent).append(statement);
    }
    return builder.toString();
  }

  /**
   * Adds decorator with argument
   *
   * @param decoratorName decorator name
   * @param value         its argument
   */
  public void decorate(@NotNull final String decoratorName, @NotNull final String value) {
    decorate(decoratorName);
    myDecoratorValues.put(decoratorName, value);
  }

  public void decorate(String decoratorName) {
    myDecorators.add(decoratorName);
  }
}<|MERGE_RESOLUTION|>--- conflicted
+++ resolved
@@ -38,11 +38,8 @@
   private String myAnnotation = null;
   @NotNull
   private final Map<String, String> myDecoratorValues = new HashMap<String, String>();
-<<<<<<< HEAD
   private boolean myAsync = false;
-=======
   private PyDocstringGenerator myDocStringGenerator = PyDocstringGenerator.create(DocStringFormat.REST, "    ");
->>>>>>> afb33f77
 
   /**
    * Creates builder copying signature and doc from another one.
