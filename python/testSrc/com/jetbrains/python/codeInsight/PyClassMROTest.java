/*
 * Copyright 2000-2013 JetBrains s.r.o.
 *
 * Licensed under the Apache License, Version 2.0 (the "License");
 * you may not use this file except in compliance with the License.
 * You may obtain a copy of the License at
 *
 * http://www.apache.org/licenses/LICENSE-2.0
 *
 * Unless required by applicable law or agreed to in writing, software
 * distributed under the License is distributed on an "AS IS" BASIS,
 * WITHOUT WARRANTIES OR CONDITIONS OF ANY KIND, either express or implied.
 * See the License for the specific language governing permissions and
 * limitations under the License.
 */
package com.jetbrains.python.codeInsight;

import com.intellij.util.ArrayUtil;
import com.jetbrains.python.fixtures.PyTestCase;
import com.jetbrains.python.psi.PyClass;
import com.jetbrains.python.psi.types.PyClassLikeType;
import com.jetbrains.python.psi.types.TypeEvalContext;
import org.jetbrains.annotations.NotNull;

import java.util.ArrayList;
import java.util.Arrays;
import java.util.List;

/**
 * @author vlan
 */
public class PyClassMROTest extends PyTestCase {
  public void testSimpleDiamond() {
    assertMRO(getClass("C"), "B1", "B2", "object");
  }

  // TypeError in Python
  public void testMROConflict() {
    assertMRO(getClass("C"), "unknown");
  }

  public void testCircularInheritance() {
    final String testName = getTestName(false);
    myFixture.configureByFiles(getPath(testName), getPath(testName + "2"));
    final PyClass cls = myFixture.findElementByText("Foo", PyClass.class);
    assertNotNull(cls);
    assertMRO(cls, "unknown");
  }

  public void testExampleFromDoc1() {
    assertMRO(getClass("A"), "B", "C", "D", "E", "F", "object");
  }

  public void testExampleFromDoc2() {
    assertMRO(getClass("A"), "B", "E", "C", "D", "F", "object");
  }

  public void testExampleFromDoc3() {
    assertMRO(getClass("G"), "unknown");
  }

  public void testExampleFromDoc4() {
    assertMRO(getClass("G"), "E", "F", "object");
  }

  public void testSixWithMetaclass() {
    assertMRO(getClass("C"), "B", "object");
  }

  // PY-4183
  public void testComplicatedDiamond() {
    assertMRO(getClass("H"), "E", "F", "B", "G", "C", "D", "A", "object");
  }

<<<<<<< HEAD
  public void testTangledInheritance() {
    final int numClasses = 100;

    final List<String> expectedMRO = new ArrayList<String>();
    for (int i = numClasses - 1; i >= 1; i--) {
      expectedMRO.add(String.format("Class%03d", i));
    }
    expectedMRO.add("object");
    final PyClass pyClass = getClass(String.format("Class%03d", numClasses));
    final long startTime = System.currentTimeMillis();
    assertMRO(pyClass, ArrayUtil.toStringArray(expectedMRO));
    final long elapsed = System.currentTimeMillis() - startTime;
    assertTrue("Calculation of MRO takes too much time: " + elapsed + " ms", elapsed < 1000);
=======
  // PY-11401
  public void testUnresolvedClassesImpossibleToBuildMRO() {
    assertMRO(getClass("ObjectManager"),
              "CopyContainer", "unknown", "Navigation", "unknown", "Tabs", "unknown", "unknown", "unknown", "Collection", "Resource",
              "LockableItem", "EtagSupport", "Traversable", "object", "unknown");
>>>>>>> 4af840d1
  }

  public void assertMRO(@NotNull PyClass cls, @NotNull String... mro) {
    final List<PyClassLikeType> types = cls.getAncestorTypes(TypeEvalContext.codeInsightFallback(cls.getProject()));
    final List<String> classNames = new ArrayList<String>();
    for (PyClassLikeType type : types) {
      if (type != null) {
        final String name = type.getName();
        if (name != null) {
          classNames.add(name);
          continue;
        }
      }
      classNames.add("unknown");
    }
    assertOrderedEquals(classNames, Arrays.asList(mro));
  }

  @NotNull
  public PyClass getClass(@NotNull String name) {
    myFixture.configureByFile(getPath(getTestName(false)));
    final PyClass cls = myFixture.findElementByText(name, PyClass.class);
    assertNotNull(cls);
    return cls;
  }

  private static String getPath(String name) {
    return "codeInsight/classMRO/" + name + ".py";
  }
}<|MERGE_RESOLUTION|>--- conflicted
+++ resolved
@@ -72,7 +72,6 @@
     assertMRO(getClass("H"), "E", "F", "B", "G", "C", "D", "A", "object");
   }
 
-<<<<<<< HEAD
   public void testTangledInheritance() {
     final int numClasses = 100;
 
@@ -86,13 +85,13 @@
     assertMRO(pyClass, ArrayUtil.toStringArray(expectedMRO));
     final long elapsed = System.currentTimeMillis() - startTime;
     assertTrue("Calculation of MRO takes too much time: " + elapsed + " ms", elapsed < 1000);
-=======
+  }
+
   // PY-11401
   public void testUnresolvedClassesImpossibleToBuildMRO() {
     assertMRO(getClass("ObjectManager"),
               "CopyContainer", "unknown", "Navigation", "unknown", "Tabs", "unknown", "unknown", "unknown", "Collection", "Resource",
               "LockableItem", "EtagSupport", "Traversable", "object", "unknown");
->>>>>>> 4af840d1
   }
 
   public void assertMRO(@NotNull PyClass cls, @NotNull String... mro) {
