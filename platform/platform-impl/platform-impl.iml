--- conflicted
+++ resolved
@@ -38,10 +38,7 @@
     <orderEntry type="module" module-name="editor-ui-ex" exported="" />
     <orderEntry type="library" name="gson" level="project" />
     <orderEntry type="library" name="http-client" level="project" />
-<<<<<<< HEAD
+    <orderEntry type="module" module-name="diff-api" />
     <orderEntry type="module" module-name="built-in-server" scope="RUNTIME" />
-=======
-    <orderEntry type="module" module-name="diff-api" />
->>>>>>> d28f6b47
   </component>
 </module>