/*
 * Copyright 2000-2015 JetBrains s.r.o.
 *
 * Licensed under the Apache License, Version 2.0 (the "License");
 * you may not use this file except in compliance with the License.
 * You may obtain a copy of the License at
 *
 * http://www.apache.org/licenses/LICENSE-2.0
 *
 * Unless required by applicable law or agreed to in writing, software
 * distributed under the License is distributed on an "AS IS" BASIS,
 * WITHOUT WARRANTIES OR CONDITIONS OF ANY KIND, either express or implied.
 * See the License for the specific language governing permissions and
 * limitations under the License.
 */
package com.intellij.diff.util;

import com.intellij.openapi.editor.Editor;
import com.intellij.openapi.editor.colors.EditorColors;
import com.intellij.openapi.editor.colors.EditorColorsManager;
import com.intellij.openapi.editor.colors.EditorColorsScheme;
import com.intellij.openapi.editor.markup.*;
import com.intellij.openapi.util.BooleanGetter;
import com.intellij.ui.JBColor;
import com.intellij.util.DocumentUtil;
import com.intellij.util.containers.ContainerUtil;
import com.intellij.util.ui.UIUtil;
import org.jetbrains.annotations.NotNull;
import org.jetbrains.annotations.Nullable;

import java.awt.*;
import java.awt.geom.CubicCurve2D;
import java.awt.geom.Path2D;
import java.util.Collections;
import java.util.List;

public class DiffDrawUtil {
  private static final int STRIPE_LAYER = HighlighterLayer.ERROR - 1;
  private static final int DEFAULT_LAYER = HighlighterLayer.SELECTION - 3;
  private static final int INLINE_LAYER = HighlighterLayer.SELECTION - 2;
  private static final int LINE_MARKER_LAYER = HighlighterLayer.SELECTION - 1;

  private DiffDrawUtil() {
  }

  @NotNull
  public static Color getDividerColor() {
    return getDividerColor(null);
  }

  @NotNull
  public static Color getDividerColor(@Nullable Editor editor) {
    return getDividerColorFromScheme(editor != null ? editor.getColorsScheme() : EditorColorsManager.getInstance().getGlobalScheme());
  }

  @NotNull
  public static Color getDividerColorFromScheme(@NotNull EditorColorsScheme scheme) {
    Color gutterBackground = scheme.getColor(EditorColors.GUTTER_BACKGROUND);
    if (gutterBackground == null) {
      gutterBackground = EditorColors.GUTTER_BACKGROUND.getDefaultColor();
    }
    return gutterBackground;
  }

  public static void drawConnectorLineSeparator(@NotNull Graphics2D g,
                                                int x1, int x2,
                                                int start1, int end1,
                                                int start2, int end2) {
    drawConnectorLineSeparator(g, x1, x2, start1, end1, start2, end2, null);
  }

  public static void drawConnectorLineSeparator(@NotNull Graphics2D g,
                                                int x1, int x2,
                                                int start1, int end1,
                                                int start2, int end2,
                                                @Nullable EditorColorsScheme scheme) {
    DiffLineSeparatorRenderer.drawConnectorLine(g, x1, x2, start1, start2, end1 - start1, scheme);
  }

  public static void drawDoubleChunkBorderLine(@NotNull Graphics2D g, int x1, int x2, int y, @NotNull Color color) {
    UIUtil.drawLine(g, x1, y, x2, y, null, color);
    UIUtil.drawLine(g, x1, y + 1, x2, y + 1, null, color);
  }

  public static void drawChunkBorderLine(@NotNull Graphics2D g, int x1, int x2, int y, @NotNull Color color) {
    UIUtil.drawLine(g, x1, y, x2, y, null, color);
  }

  public static void drawDottedDoubleChunkBorderLine(@NotNull Graphics2D g, int x1, int x2, int y, @NotNull Color color) {
    UIUtil.drawBoldDottedLine(g, x1, x2, y - 1, null, color, false);
    UIUtil.drawBoldDottedLine(g, x1, x2, y, null, color, false);
  }

  public static void drawDottedChunkBorderLine(@NotNull Graphics2D g, int x1, int x2, int y, @NotNull Color color) {
    UIUtil.drawBoldDottedLine(g, x1, x2, y - 1, null, color, false);
  }

  public static void drawChunkBorderLine(@NotNull Graphics2D g, int x1, int x2, int y, @NotNull Color color,
                                         boolean doubleLine, boolean dottedLine) {
    if (dottedLine && doubleLine) {
      drawDottedDoubleChunkBorderLine(g, x1, x2, y, color);
    } else if (dottedLine) {
      drawDottedChunkBorderLine(g, x1, x2, y, color);
    } else if (doubleLine) {
      drawDoubleChunkBorderLine(g, x1, x2, y, color);
    } else {
      drawChunkBorderLine(g, x1, x2, y, color);
    }
  }

  public static void drawTrapezium(@NotNull Graphics2D g,
                                   int x1, int x2,
                                   int start1, int end1,
                                   int start2, int end2,
                                   @NotNull Color color) {
    drawTrapezium(g, x1, x2, start1, end1, start2, end2, color, null);
  }

  public static void drawTrapezium(@NotNull Graphics2D g,
                                   int x1, int x2,
                                   int start1, int end1,
                                   int start2, int end2,
                                   @Nullable Color fillColor,
                                   @Nullable Color borderColor) {
    if (fillColor != null) {
      final int[] xPoints = new int[]{x1, x2, x2, x1};
      final int[] yPoints = new int[]{start1, start2, end2 + 1, end1 + 1};

      g.setColor(fillColor);
      g.fillPolygon(xPoints, yPoints, xPoints.length);
    }

    if (borderColor != null) {
      g.setColor(borderColor);
      g.drawLine(x1, start1, x2, start2);
      g.drawLine(x1, end1, x2, end2);
    }
  }

  public static void drawCurveTrapezium(@NotNull Graphics2D g,
                                        int x1, int x2,
                                        int start1, int end1,
                                        int start2, int end2,
                                        @NotNull Color color) {
    drawCurveTrapezium(g, x1, x2, start1, end1, start2, end2, color, null);
  }

  public static void drawCurveTrapezium(@NotNull Graphics2D g,
                                        int x1, int x2,
                                        int start1, int end1,
                                        int start2, int end2,
                                        @Nullable Color fillColor,
                                        @Nullable Color borderColor) {
    Shape upperCurve = makeCurve(x1, x2, start1, start2, true);
    Shape lowerCurve = makeCurve(x1, x2, end1 + 1, end2 + 1, false);
    Shape lowerCurveBorder = makeCurve(x1, x2, end1, end2, false);

    if (fillColor != null) {
      Path2D path = new Path2D.Double();
      path.append(upperCurve, true);
      path.append(lowerCurve, true);

      g.setColor(fillColor);
      g.fill(path);
    }

    if (borderColor != null) {
      g.setColor(borderColor);
      g.draw(upperCurve);
      g.draw(lowerCurveBorder);
    }
  }

  public static final double CTRL_PROXIMITY_X = 0.3;

  private static Shape makeCurve(int x1, int x2, int y1, int y2, boolean forward) {
    int width = x2 - x1;
    if (forward) {
      return new CubicCurve2D.Double(x1, y1,
                                     x1 + width * CTRL_PROXIMITY_X, y1,
                                     x1 + width * (1.0 - CTRL_PROXIMITY_X), y2,
                                     x1 + width, y2);
    }
    else {
      return new CubicCurve2D.Double(x1 + width, y2,
                                     x1 + width * (1.0 - CTRL_PROXIMITY_X), y2,
                                     x1 + width * CTRL_PROXIMITY_X, y1,
                                     x1, y1);
    }
  }

  //
  // Impl
  //

  @NotNull
  private static TextAttributes getTextAttributes(@NotNull final TextDiffType type,
                                                  @Nullable final Editor editor,
                                                  final boolean ignored) {
    return new TextAttributes() {
      @Override
      public Color getBackgroundColor() {
        return ignored ? type.getIgnoredColor(editor) : type.getColor(editor);
      }
    };
  }

  @NotNull
  private static TextAttributes getStripeTextAttributes(@NotNull final TextDiffType type,
                                                        @NotNull final Editor editor) {
    return new TextAttributes() {
      @Override
      public Color getErrorStripeColor() {
        return type.getMarkerColor(editor);
      }
    };
  }

  private static void installGutterRenderer(@NotNull RangeHighlighter highlighter,
                                            @NotNull TextDiffType type,
                                            boolean ignoredFoldingOutline) {
    highlighter.setLineMarkerRenderer(new DiffLineMarkerRenderer(type, ignoredFoldingOutline));
  }

  private static void installEmptyRangeRenderer(@NotNull RangeHighlighter highlighter,
                                                @NotNull TextDiffType type) {
    highlighter.setCustomRenderer(new DiffEmptyHighlighterRenderer(type));
  }

  //
  // Highlighters
  //

  // TODO: invalid highlighting of empty last line
  // TODO: invalid highlighting in case on deletion '\n' before range
  // TODO: desync of range and line markers

  @NotNull
  public static List<RangeHighlighter> createHighlighter(@NotNull Editor editor, int start, int end, @NotNull TextDiffType type) {
    return createHighlighter(editor, start, end, type, false);
  }

  @NotNull
  public static List<RangeHighlighter> createHighlighter(@NotNull Editor editor, int start, int end, @NotNull TextDiffType type,
                                                         boolean ignored) {
    return createHighlighter(editor, start, end, type, ignored, HighlighterTargetArea.EXACT_RANGE);
  }

  @NotNull
<<<<<<< HEAD
  public static RangeHighlighter createHighlighter(@NotNull Editor editor, int start, int end, @NotNull TextDiffType type,
                                                   boolean ignored, @NotNull HighlighterTargetArea area) {
    return createHighlighter(editor, start, end, type, ignored, area, false);
  }

  @NotNull
  public static RangeHighlighter createHighlighter(@NotNull Editor editor, int start, int end, @NotNull TextDiffType type,
                                                   boolean ignored, @NotNull HighlighterTargetArea area, boolean resolved) {
    TextAttributes attributes = resolved ? null : getTextAttributes(type, editor, ignored, true);

    RangeHighlighter highlighter = editor.getMarkupModel().addRangeHighlighter(start, end, HighlighterLayer.SELECTION - 3,
                                                                               start != end ? attributes : null, area);
=======
  public static List<RangeHighlighter> createHighlighter(@NotNull Editor editor, int start, int end, @NotNull TextDiffType type,
                                                         boolean ignored, @NotNull HighlighterTargetArea area) {
    TextAttributes attributes = start != end ? getTextAttributes(type, editor, ignored) : null;
    TextAttributes stripeAttributes = start != end ? getStripeTextAttributes(type, editor) : null;
>>>>>>> 735b3570

    RangeHighlighter highlighter = editor.getMarkupModel()
      .addRangeHighlighter(start, end, DEFAULT_LAYER, attributes, area);

    installGutterRenderer(highlighter, type, ignored, resolved);

    if (stripeAttributes == null) return Collections.singletonList(highlighter);

    RangeHighlighter stripeHighlighter = editor.getMarkupModel()
      .addRangeHighlighter(start, end, STRIPE_LAYER, stripeAttributes, area);

    return ContainerUtil.list(highlighter, stripeHighlighter);
  }

  @NotNull
  public static List<RangeHighlighter> createInlineHighlighter(@NotNull Editor editor, int start, int end, @NotNull TextDiffType type) {
    TextAttributes attributes = getTextAttributes(type, editor, false);

    RangeHighlighter highlighter = editor.getMarkupModel()
      .addRangeHighlighter(start, end, INLINE_LAYER, attributes, HighlighterTargetArea.EXACT_RANGE);

    if (start == end) installEmptyRangeRenderer(highlighter, type);

<<<<<<< HEAD
    return highlighter;
  }

  public static void installGutterRenderer(@NotNull RangeHighlighter highlighter,
                                           @NotNull TextDiffType type) {
    installGutterRenderer(highlighter, type, false);
  }

  public static void installGutterRenderer(@NotNull RangeHighlighter highlighter,
                                           @NotNull TextDiffType type,
                                           boolean ignoredFoldingOutline) {
    installGutterRenderer(highlighter, type, ignoredFoldingOutline, false);
  }

  public static void installGutterRenderer(@NotNull RangeHighlighter highlighter,
                                           @NotNull TextDiffType type,
                                           boolean ignoredFoldingOutline,
                                           boolean resolved) {
    highlighter.setLineMarkerRenderer(new DiffLineMarkerRenderer(type, ignoredFoldingOutline, resolved));
  }

  public static void installEmptyRangeRenderer(@NotNull RangeHighlighter highlighter, @NotNull TextDiffType type) {
    highlighter.setCustomRenderer(new DiffEmptyHighlighterRenderer(type));
=======
    return Collections.singletonList(highlighter);
>>>>>>> 735b3570
  }

  @NotNull
  public static List<RangeHighlighter> createLineMarker(@NotNull Editor editor, int line, @NotNull final TextDiffType type,
                                                        @NotNull final SeparatorPlacement placement) {
    return createLineMarker(editor, line, type, placement, false);
  }

  @NotNull
<<<<<<< HEAD
  public static RangeHighlighter createLineMarker(@NotNull final Editor editor, int line, @NotNull final TextDiffType type,
                                                  @NotNull final SeparatorPlacement placement, final boolean doubleLine) {
    return createLineMarker(editor, line, type, placement, doubleLine, false);
  }

  @NotNull
  public static RangeHighlighter createLineMarker(@NotNull final Editor editor, int line, @NotNull final TextDiffType type,
                                                  @NotNull final SeparatorPlacement placement, final boolean doubleLine,
                                                  final boolean applied) {
    TextAttributes attributes = applied ? null : getStripeTextAttributes(type, editor);
=======
  public static List<RangeHighlighter> createLineMarker(@NotNull final Editor editor, int line, @NotNull final TextDiffType type,
                                                        @NotNull final SeparatorPlacement placement, final boolean doubleLine) {
>>>>>>> 735b3570
    LineSeparatorRenderer renderer = new LineSeparatorRenderer() {
      @Override
      public void drawLine(Graphics g, int x1, int x2, int y) {
        // TODO: change LineSeparatorRenderer interface ?
        Rectangle clip = g.getClipBounds();
        x2 = clip.x + clip.width;
        drawChunkBorderLine((Graphics2D)g, x1, x2, y, type.getColor(editor), doubleLine, applied);
      }
    };
    return createLineMarker(editor, line, placement, type, renderer);
  }

  @NotNull
  public static List<RangeHighlighter> createBorderLineMarker(@NotNull final Editor editor, int line,
                                                              @NotNull final SeparatorPlacement placement) {
    LineSeparatorRenderer renderer = new LineSeparatorRenderer() {
      @Override
      public void drawLine(Graphics g, int x1, int x2, int y) {
        // TODO: change LineSeparatorRenderer interface ?
        Rectangle clip = g.getClipBounds();
        x2 = clip.x + clip.width;
        g.setColor(JBColor.border());
        g.drawLine(x1, y, x2, y);
      }
    };
    return createLineMarker(editor, line, placement, null, renderer);
  }

  @NotNull
  public static List<RangeHighlighter> createLineMarker(@NotNull final Editor editor, int line, @NotNull final SeparatorPlacement placement,
                                                        @Nullable TextDiffType type, @NotNull LineSeparatorRenderer renderer) {
    // We won't use addLineHighlighter as it will fail to add marker into empty document.
    //RangeHighlighter highlighter = editor.getMarkupModel().addLineHighlighter(line, HighlighterLayer.SELECTION - 1, null);

    int offset = DocumentUtil.getFirstNonSpaceCharOffset(editor.getDocument(), line);
    RangeHighlighter highlighter = editor.getMarkupModel()
      .addRangeHighlighter(offset, offset, LINE_MARKER_LAYER, null, HighlighterTargetArea.LINES_IN_RANGE);

    highlighter.setLineSeparatorPlacement(placement);
    highlighter.setLineSeparatorRenderer(renderer);

    if (type == null) return Collections.singletonList(highlighter);

    TextAttributes stripeAttributes = getStripeTextAttributes(type, editor);
    RangeHighlighter stripeHighlighter = editor.getMarkupModel()
      .addRangeHighlighter(offset, offset, STRIPE_LAYER, stripeAttributes, HighlighterTargetArea.LINES_IN_RANGE);

    return ContainerUtil.list(highlighter, stripeHighlighter);
  }

  @NotNull
  public static List<RangeHighlighter> createLineSeparatorHighlighter(@NotNull Editor editor,
                                                                      int offset1,
                                                                      int offset2,
                                                                      @NotNull BooleanGetter condition) {
    RangeHighlighter marker = editor.getMarkupModel()
      .addRangeHighlighter(offset1, offset2, LINE_MARKER_LAYER, null, HighlighterTargetArea.LINES_IN_RANGE);

    DiffLineSeparatorRenderer renderer = new DiffLineSeparatorRenderer(editor, condition);
    marker.setLineSeparatorPlacement(SeparatorPlacement.TOP);
    marker.setLineSeparatorRenderer(renderer);
    marker.setLineMarkerRenderer(renderer);

    return Collections.singletonList(marker);
  }
}<|MERGE_RESOLUTION|>--- conflicted
+++ resolved
@@ -99,11 +99,14 @@
                                          boolean doubleLine, boolean dottedLine) {
     if (dottedLine && doubleLine) {
       drawDottedDoubleChunkBorderLine(g, x1, x2, y, color);
-    } else if (dottedLine) {
+    }
+    else if (dottedLine) {
       drawDottedChunkBorderLine(g, x1, x2, y, color);
-    } else if (doubleLine) {
+    }
+    else if (doubleLine) {
       drawDoubleChunkBorderLine(g, x1, x2, y, color);
-    } else {
+    }
+    else {
       drawChunkBorderLine(g, x1, x2, y, color);
     }
   }
@@ -218,8 +221,9 @@
 
   private static void installGutterRenderer(@NotNull RangeHighlighter highlighter,
                                             @NotNull TextDiffType type,
-                                            boolean ignoredFoldingOutline) {
-    highlighter.setLineMarkerRenderer(new DiffLineMarkerRenderer(type, ignoredFoldingOutline));
+                                            boolean ignoredFoldingOutline,
+                                            boolean resolved) {
+    highlighter.setLineMarkerRenderer(new DiffLineMarkerRenderer(type, ignoredFoldingOutline, resolved));
   }
 
   private static void installEmptyRangeRenderer(@NotNull RangeHighlighter highlighter,
@@ -247,25 +251,16 @@
   }
 
   @NotNull
-<<<<<<< HEAD
-  public static RangeHighlighter createHighlighter(@NotNull Editor editor, int start, int end, @NotNull TextDiffType type,
-                                                   boolean ignored, @NotNull HighlighterTargetArea area) {
-    return createHighlighter(editor, start, end, type, ignored, area, false);
-  }
-
-  @NotNull
-  public static RangeHighlighter createHighlighter(@NotNull Editor editor, int start, int end, @NotNull TextDiffType type,
-                                                   boolean ignored, @NotNull HighlighterTargetArea area, boolean resolved) {
-    TextAttributes attributes = resolved ? null : getTextAttributes(type, editor, ignored, true);
-
-    RangeHighlighter highlighter = editor.getMarkupModel().addRangeHighlighter(start, end, HighlighterLayer.SELECTION - 3,
-                                                                               start != end ? attributes : null, area);
-=======
   public static List<RangeHighlighter> createHighlighter(@NotNull Editor editor, int start, int end, @NotNull TextDiffType type,
                                                          boolean ignored, @NotNull HighlighterTargetArea area) {
-    TextAttributes attributes = start != end ? getTextAttributes(type, editor, ignored) : null;
-    TextAttributes stripeAttributes = start != end ? getStripeTextAttributes(type, editor) : null;
->>>>>>> 735b3570
+    return createHighlighter(editor, start, end, type, ignored, area, false);
+  }
+
+  @NotNull
+  public static List<RangeHighlighter> createHighlighter(@NotNull Editor editor, int start, int end, @NotNull TextDiffType type,
+                                                         boolean ignored, @NotNull HighlighterTargetArea area, boolean resolved) {
+    TextAttributes attributes = start != end && !resolved ? getTextAttributes(type, editor, ignored) : null;
+    TextAttributes stripeAttributes = start != end && !resolved ? getStripeTextAttributes(type, editor) : null;
 
     RangeHighlighter highlighter = editor.getMarkupModel()
       .addRangeHighlighter(start, end, DEFAULT_LAYER, attributes, area);
@@ -289,33 +284,7 @@
 
     if (start == end) installEmptyRangeRenderer(highlighter, type);
 
-<<<<<<< HEAD
-    return highlighter;
-  }
-
-  public static void installGutterRenderer(@NotNull RangeHighlighter highlighter,
-                                           @NotNull TextDiffType type) {
-    installGutterRenderer(highlighter, type, false);
-  }
-
-  public static void installGutterRenderer(@NotNull RangeHighlighter highlighter,
-                                           @NotNull TextDiffType type,
-                                           boolean ignoredFoldingOutline) {
-    installGutterRenderer(highlighter, type, ignoredFoldingOutline, false);
-  }
-
-  public static void installGutterRenderer(@NotNull RangeHighlighter highlighter,
-                                           @NotNull TextDiffType type,
-                                           boolean ignoredFoldingOutline,
-                                           boolean resolved) {
-    highlighter.setLineMarkerRenderer(new DiffLineMarkerRenderer(type, ignoredFoldingOutline, resolved));
-  }
-
-  public static void installEmptyRangeRenderer(@NotNull RangeHighlighter highlighter, @NotNull TextDiffType type) {
-    highlighter.setCustomRenderer(new DiffEmptyHighlighterRenderer(type));
-=======
     return Collections.singletonList(highlighter);
->>>>>>> 735b3570
   }
 
   @NotNull
@@ -325,21 +294,15 @@
   }
 
   @NotNull
-<<<<<<< HEAD
-  public static RangeHighlighter createLineMarker(@NotNull final Editor editor, int line, @NotNull final TextDiffType type,
-                                                  @NotNull final SeparatorPlacement placement, final boolean doubleLine) {
-    return createLineMarker(editor, line, type, placement, doubleLine, false);
-  }
-
-  @NotNull
-  public static RangeHighlighter createLineMarker(@NotNull final Editor editor, int line, @NotNull final TextDiffType type,
-                                                  @NotNull final SeparatorPlacement placement, final boolean doubleLine,
-                                                  final boolean applied) {
-    TextAttributes attributes = applied ? null : getStripeTextAttributes(type, editor);
-=======
   public static List<RangeHighlighter> createLineMarker(@NotNull final Editor editor, int line, @NotNull final TextDiffType type,
                                                         @NotNull final SeparatorPlacement placement, final boolean doubleLine) {
->>>>>>> 735b3570
+    return createLineMarker(editor, line, type, placement, doubleLine, false);
+  }
+
+  @NotNull
+  public static List<RangeHighlighter> createLineMarker(@NotNull final Editor editor, int line, @NotNull final TextDiffType type,
+                                                        @NotNull final SeparatorPlacement placement, final boolean doubleLine,
+                                                        final boolean applied) {
     LineSeparatorRenderer renderer = new LineSeparatorRenderer() {
       @Override
       public void drawLine(Graphics g, int x1, int x2, int y) {
@@ -349,7 +312,7 @@
         drawChunkBorderLine((Graphics2D)g, x1, x2, y, type.getColor(editor), doubleLine, applied);
       }
     };
-    return createLineMarker(editor, line, placement, type, renderer);
+    return createLineMarker(editor, line, placement, type, renderer, applied);
   }
 
   @NotNull
@@ -365,12 +328,12 @@
         g.drawLine(x1, y, x2, y);
       }
     };
-    return createLineMarker(editor, line, placement, null, renderer);
+    return createLineMarker(editor, line, placement, null, renderer, false);
   }
 
   @NotNull
   public static List<RangeHighlighter> createLineMarker(@NotNull final Editor editor, int line, @NotNull final SeparatorPlacement placement,
-                                                        @Nullable TextDiffType type, @NotNull LineSeparatorRenderer renderer) {
+                                                        @Nullable TextDiffType type, @NotNull LineSeparatorRenderer renderer, boolean applied) {
     // We won't use addLineHighlighter as it will fail to add marker into empty document.
     //RangeHighlighter highlighter = editor.getMarkupModel().addLineHighlighter(line, HighlighterLayer.SELECTION - 1, null);
 
@@ -381,7 +344,7 @@
     highlighter.setLineSeparatorPlacement(placement);
     highlighter.setLineSeparatorRenderer(renderer);
 
-    if (type == null) return Collections.singletonList(highlighter);
+    if (type == null || applied) return Collections.singletonList(highlighter);
 
     TextAttributes stripeAttributes = getStripeTextAttributes(type, editor);
     RangeHighlighter stripeHighlighter = editor.getMarkupModel()
