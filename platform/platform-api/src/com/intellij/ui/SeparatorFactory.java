--- conflicted
+++ resolved
@@ -29,21 +29,12 @@
   }
 
   @Deprecated
-<<<<<<< HEAD
-  public static TitledSeparatorWithMnemonic createSeparator(String textWithMnemonic, @Nullable JComponent labelFor, boolean boldFont, boolean smallFont) {
-    return new TitledSeparatorWithMnemonic(textWithMnemonic, labelFor);
-  }
-
-  public static TitledSeparatorWithMnemonic createSeparator(String textWithMnemonic, @Nullable JComponent labelFor) {
-    return new TitledSeparatorWithMnemonic(textWithMnemonic, labelFor);
-=======
-  public static JComponent createSeparator(String text, @Nullable JComponent labelFor, boolean boldFont, boolean smallFont) {
+  public static TitledSeparator createSeparator(String text, @Nullable JComponent labelFor, boolean boldFont, boolean smallFont) {
     return new TitledSeparator(text, labelFor);
   }
 
-  public static JComponent createSeparator(String text, @Nullable JComponent labelFor) {
+  public static TitledSeparator createSeparator(String text, @Nullable JComponent labelFor) {
     return new TitledSeparator(text, labelFor);
->>>>>>> 074e366c
   }
 
   @Deprecated
